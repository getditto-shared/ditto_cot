--- conflicted
+++ resolved
@@ -6,7 +6,6 @@
 
 A high-performance Rust library for translating between [Cursor-on-Target (CoT)](https://www.mitre.org/sites/default/files/pdf/09_4937.pdf) XML events and Ditto-compatible CRDT documents.
 
-<<<<<<< HEAD
 ## ✨ Key Features
 
 - **Ergonomic Builder Patterns**: Create CoT events with fluent, chainable APIs
@@ -17,9 +16,7 @@
 - **Seamless Ditto Integration**: Native support for Ditto's CRDT document model
 
 > **Core Types:**
-=======
-> **Summary:**
->>>>>>> 69256960
+>
 > - `CotEvent`: Struct representing a CoT event (parsed from XML)
 > - `CotDocument`: Enum representing a Ditto-compatible document (used for CoT/Ditto transformations)
 > - `DittoDocument`: Trait implemented by CotDocument for DQL/SDK support. Not a struct or enum.
