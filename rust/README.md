# Rust Implementation

[![Crates.io](https://img.shields.io/crates/v/ditto_cot)](https://crates.io/crates/ditto_cot)
[![Documentation](https://docs.rs/ditto_cot/badge.svg)](https://docs.rs/ditto_cot)
[![License: MIT](https://img.shields.io/badge/License-MIT-yellow.svg)](https://opensource.org/licenses/MIT)

A high-performance Rust library for translating between [Cursor-on-Target (CoT)](https://www.mitre.org/sites/default/files/pdf/09_4937.pdf) XML events and Ditto-compatible CRDT documents.

## ✨ Key Features

- **Ergonomic Builder Patterns**: Create CoT events with fluent, chainable APIs
- **Type Safety**: Comprehensive error handling with structured error types  
- **High Performance**: Zero-copy XML parsing and efficient transformations
- **Flexible Point Construction**: Multiple ways to specify geographic coordinates and accuracy
- **Complete XML Support**: Parse, generate, and validate CoT XML messages
- **Seamless Ditto Integration**: Native support for Ditto's CRDT document model

> **Core Types:**
>
> - `CotEvent`: Struct representing a CoT event (parsed from XML)
> - `CotDocument`: Enum representing a Ditto-compatible document (used for CoT/Ditto transformations)
> - `DittoDocument`: Trait implemented by CotDocument for DQL/SDK support. Not a struct or enum.

## 📦 Installation

Add to your `Cargo.toml`:

```toml
[dependencies]
ditto_cot = { git = "https://github.com/getditto-shared/ditto_cot" }
```

## 🚀 Usage

### Creating CoT Events with Builder Pattern

The library provides ergonomic builder patterns for creating CoT events:

```rust
<<<<<<< HEAD
use cotditto::cot_events::CotEvent;
=======
use ditto_cot::cot_events::CotEvent;
>>>>>>> 11952292
use chrono::Duration;

// Create a simple location update
let event = CotEvent::builder()
    .uid("USER-123")
    .event_type("a-f-G-U-C")
    .location(34.12345, -118.12345, 150.0)
    .callsign("ALPHA-1")
    .stale_in(Duration::minutes(10))
    .build();

// Create with team and accuracy information
let tactical_event = CotEvent::builder()
    .uid("BRAVO-2")
    .location_with_accuracy(35.0, -119.0, 200.0, 5.0, 10.0)
    .callsign_and_team("BRAVO-2", "Blue")
    .build();
```

### Point Construction with Fluent API
<<<<<<< HEAD

Create geographic points with builder pattern:

```rust
use cotditto::cot_events::Point;

// Simple coordinate specification
let point = Point::builder()
    .lat(34.0526)
    .lon(-118.2437)
    .hae(100.0)
    .build();

// Coordinates with accuracy in one call
let accurate_point = Point::builder()
    .coordinates(34.0526, -118.2437, 100.0)
    .accuracy(3.0, 5.0)
    .build();

// Alternative constructors
let point1 = Point::new(34.0, -118.0, 100.0);
let point2 = Point::with_accuracy(34.0, -118.0, 100.0, 5.0, 10.0);
```

### XML Parsing and Generation

```rust
use cotditto::cot_events::CotEvent;

// Parse CoT XML to CotEvent
let cot_xml = r#"<event version="2.0" uid="TEST-123" type="a-f-G-U-C" 
             time="2023-01-01T12:00:00Z" start="2023-01-01T12:00:00Z" 
             stale="2023-01-01T12:05:00Z" how="h-g-i-g-o">
    <point lat="34.12345" lon="-118.12345" hae="150.0" ce="10.0" le="20.0"/>
    <detail></detail>
</event>"#;

let event = CotEvent::from_xml(cot_xml)?;

// Generate XML from event
let xml_output = event.to_xml()?;
```

### Basic Conversion to Ditto Documents

Convert between CoT events and Ditto documents:
=======

Create geographic points with builder pattern:
>>>>>>> 11952292

```rust
use ditto_cot::cot_events::Point;

// Simple coordinate specification
let point = Point::builder()
    .lat(34.0526)
    .lon(-118.2437)
    .hae(100.0)
    .build();

// Coordinates with accuracy in one call
let accurate_point = Point::builder()
    .coordinates(34.0526, -118.2437, 100.0)
    .accuracy(3.0, 5.0)
    .build();

// Alternative constructors
let point1 = Point::new(34.0, -118.0, 100.0);
let point2 = Point::with_accuracy(34.0, -118.0, 100.0, 5.0, 10.0);
```

### XML Parsing and Generation

```rust
use ditto_cot::cot_events::CotEvent;

// Parse CoT XML to CotEvent
let cot_xml = r#"<event version="2.0" uid="TEST-123" type="a-f-G-U-C" 
             time="2023-01-01T12:00:00Z" start="2023-01-01T12:00:00Z" 
             stale="2023-01-01T12:05:00Z" how="h-g-i-g-o">
    <point lat="34.12345" lon="-118.12345" hae="150.0" ce="10.0" le="20.0"/>
    <detail></detail>
</event>"#;

let event = CotEvent::from_xml(cot_xml)?;

// Generate XML from event
let xml_output = event.to_xml()?;
```

### Basic Conversion to Ditto Documents

Convert between CoT events and Ditto documents:

```rust
use ditto_cot::{
    cot_events::CotEvent,
    ditto::cot_to_document,
};

// Create event with builder
let event = CotEvent::builder()
    .uid("USER-456")
    .callsign("CHARLIE-3")
    .location(36.0, -120.0, 250.0)
    .build();

// Convert to CotDocument (main enum for Ditto/CoT transformations)
let doc = cot_to_document(&event, "peer-123");

// Serialize to JSON
let json = serde_json::to_string_pretty(&doc)?;
println!("{}", json);
```

### Quick Reference: Common Event Types

```rust
<<<<<<< HEAD
use cotditto::cot_events::CotEvent;
=======
use ditto_cot::cot_events::CotEvent;
>>>>>>> 11952292
use chrono::Duration;

// Location Update (GPS tracker, unit position)
let location_event = CotEvent::builder()
    .uid("TRACKER-001")
    .event_type("a-f-G-U-C")  // Friendly ground unit
    .location(34.052235, -118.243683, 100.0)  // Los Angeles
    .callsign("ALPHA-1")
    .team("Blue")
    .stale_in(Duration::minutes(5))
    .build();

// Emergency Beacon
let emergency_event = CotEvent::builder()
    .uid("EMERGENCY-123")
    .event_type("b-a-o-can")  // Emergency beacon
    .location(34.073620, -118.240000, 50.0)
    .callsign("RESCUE-1")
    .detail("<detail><emergency type=\"Medical\" priority=\"High\"/></detail>")
    .stale_in(Duration::minutes(30))
    .build();

// Chat Message (using convenience method)
let chat_event = CotEvent::new_chat_message(
    "USER-456",
    "BRAVO-2", 
    "Message received, moving to coordinates",
    "All Chat Rooms",
    "All Chat Rooms"
);

// High-accuracy tactical position
let tactical_event = CotEvent::builder()
    .uid("SNIPER-007")
    .event_type("a-f-G-U-C-I")  // Infantry unit
    .location_with_accuracy(
        34.068921, -118.445181, 300.0,  // Position
        2.0, 5.0  // CE: 2m horizontal, LE: 5m vertical accuracy
    )
    .callsign_and_team("OVERWATCH", "Green")
    .how("h-g-i-g-o")  // Human-generated GPS
    .stale_in(Duration::minutes(15))
    .build();
```

### Using DittoDocument Trait for DQL Support

The `CotDocument` enum implements Ditto's `DittoDocument` trait, allowing you to use CoT documents with Ditto's DQL (Ditto Query Language) interface. **Note:** `DittoDocument` is a trait, not a struct or enum. You work with `CotDocument` and use trait methods as needed.

```rust
use dittolive_ditto::prelude::*;
use ditto_cot::ditto::{CotDocument, cot_to_document};
use ditto_cot::cot_events::CotEvent;

// Create a CotEvent and convert to CotDocument
let cot_event = CotEvent::new_location_update(/* parameters */);
let cot_document = cot_to_document(&cot_event, "my-peer-id");

// Use DittoDocument trait methods
let doc_id = DittoDocument::id(&cot_document);
println!("Document ID: {}", doc_id);

// Access specific fields using the get() method
let lat: f64 = DittoDocument::get(&cot_document, "h").unwrap(); // Field 'h' contains latitude
let lon: f64 = DittoDocument::get(&cot_document, "i").unwrap(); // Field 'i' contains longitude
println!("Location: {}, {}", lat, lon);

// Convert to CBOR for Ditto storage
let cbor_value = DittoDocument::to_cbor(&cot_document).unwrap();

// Insert into Ditto using DQL
let store = ditto.store();
let collection_name = match &cot_document {
    CotDocument::MapItem(_) => "map_items",
    CotDocument::Chat(_) => "chat_messages",
    CotDocument::File(_) => "files",
    CotDocument::Api(_) => "api_events",
};

// Convert document to JSON value for insertion
let doc_json = serde_json::to_value(&cot_document).unwrap();

// Insert using DQL with the full document object
let query = format!("INSERT INTO {} DOCUMENTS (:doc) ON ID CONFLICT DO MERGE", collection_name);
let params = serde_json::json!({ "doc": doc_json });
let query_result = store.execute_v2((&query, params)).await?;
```

> **Note:** For DQL mutations to work, your Ditto SDK must be configured correctly. If you encounter a `DqlUnsupported` error, you may need to disable sync with V3 or update your Ditto SDK version.

## 📚 Documentation

Full API documentation is available on [docs.rs](https://docs.rs/ditto_cot).

## 🧪 Testing

Run the test suite:

```bash
cargo test
```

## 🤝 Contributing

Contributions are welcome! Please see the [main CONTRIBUTING guide](../../CONTRIBUTING.md) for details.

## 📄 License

This project is licensed under the MIT License - see the [LICENSE](../../LICENSE) file for details.<|MERGE_RESOLUTION|>--- conflicted
+++ resolved
@@ -37,11 +37,7 @@
 The library provides ergonomic builder patterns for creating CoT events:
 
 ```rust
-<<<<<<< HEAD
-use cotditto::cot_events::CotEvent;
-=======
-use ditto_cot::cot_events::CotEvent;
->>>>>>> 11952292
+use ditto_cot::cot_events::CotEvent;
 use chrono::Duration;
 
 // Create a simple location update
@@ -62,12 +58,11 @@
 ```
 
 ### Point Construction with Fluent API
-<<<<<<< HEAD
 
 Create geographic points with builder pattern:
 
 ```rust
-use cotditto::cot_events::Point;
+use ditto_cot::cot_events::Point;
 
 // Simple coordinate specification
 let point = Point::builder()
@@ -90,7 +85,7 @@
 ### XML Parsing and Generation
 
 ```rust
-use cotditto::cot_events::CotEvent;
+use ditto_cot::cot_events::CotEvent;
 
 // Parse CoT XML to CotEvent
 let cot_xml = r#"<event version="2.0" uid="TEST-123" type="a-f-G-U-C" 
@@ -109,54 +104,6 @@
 ### Basic Conversion to Ditto Documents
 
 Convert between CoT events and Ditto documents:
-=======
-
-Create geographic points with builder pattern:
->>>>>>> 11952292
-
-```rust
-use ditto_cot::cot_events::Point;
-
-// Simple coordinate specification
-let point = Point::builder()
-    .lat(34.0526)
-    .lon(-118.2437)
-    .hae(100.0)
-    .build();
-
-// Coordinates with accuracy in one call
-let accurate_point = Point::builder()
-    .coordinates(34.0526, -118.2437, 100.0)
-    .accuracy(3.0, 5.0)
-    .build();
-
-// Alternative constructors
-let point1 = Point::new(34.0, -118.0, 100.0);
-let point2 = Point::with_accuracy(34.0, -118.0, 100.0, 5.0, 10.0);
-```
-
-### XML Parsing and Generation
-
-```rust
-use ditto_cot::cot_events::CotEvent;
-
-// Parse CoT XML to CotEvent
-let cot_xml = r#"<event version="2.0" uid="TEST-123" type="a-f-G-U-C" 
-             time="2023-01-01T12:00:00Z" start="2023-01-01T12:00:00Z" 
-             stale="2023-01-01T12:05:00Z" how="h-g-i-g-o">
-    <point lat="34.12345" lon="-118.12345" hae="150.0" ce="10.0" le="20.0"/>
-    <detail></detail>
-</event>"#;
-
-let event = CotEvent::from_xml(cot_xml)?;
-
-// Generate XML from event
-let xml_output = event.to_xml()?;
-```
-
-### Basic Conversion to Ditto Documents
-
-Convert between CoT events and Ditto documents:
 
 ```rust
 use ditto_cot::{
@@ -182,11 +129,7 @@
 ### Quick Reference: Common Event Types
 
 ```rust
-<<<<<<< HEAD
-use cotditto::cot_events::CotEvent;
-=======
-use ditto_cot::cot_events::CotEvent;
->>>>>>> 11952292
+use ditto_cot::cot_events::CotEvent;
 use chrono::Duration;
 
 // Location Update (GPS tracker, unit position)
